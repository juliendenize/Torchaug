--- conflicted
+++ resolved
@@ -18,14 +18,6 @@
 
 
 def is_tensor_on_cpu(tensor: torch.Tensor) -> bool:
-<<<<<<< HEAD
-    return tensor.device == cpu_device
-
-
-def _assert_video_tensor(video: torch.Tensor) -> None:
-    if not isinstance(video, torch.Tensor) or not _is_tensor_video(video):
-        raise TypeError("Tensor is not a torch batch of videos.")
-=======
     """Check if tensor is on CPU.
 
     Args:
@@ -56,4 +48,8 @@
     tensor = tensor.to(device=device, non_blocking=non_blocking)
 
     return tensor
->>>>>>> c9eb5d12
+
+
+def _assert_video_tensor(video: torch.Tensor) -> None:
+    if not isinstance(video, torch.Tensor) or not _is_tensor_video(video):
+        raise TypeError("Tensor is not a torch batch of videos.")